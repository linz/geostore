name: Build
on: [push]

jobs:
  linter:
    runs-on: ubuntu-latest
    strategy:
      matrix:
        python: ["3.6", "3.7"]

    steps:
      - uses: actions/checkout@v2
        with:
          fetch-depth: 0  # this is to enable gitlint to check all PR commit messages

      - name: Use Python ${{ matrix.python }}
        uses: actions/setup-python@v1
        with:
          python-version: ${{ matrix.python }}

      - name: Install Python dependencies
        run: |
          python -m pip install --upgrade pip
          pip install -r requirements-dev.txt
          pip install -r infra/requirements.txt

      - name: Check last commit message
        if: github.event_name == 'push'
        run: |
          gitlint

      - name: Check all commit messages in Pull Request
        if: github.event_name == 'pull_request'
        run: |
          gitlint --commits origin/${{ github.base_ref }}..${{ github.event.pull_request.head.sha }}

      - name: Check Python code formatting
        run: |
          black . --check --diff

      - name: Check Python code quality
        run: |
          pylint infra/

      - name: Check Python code import statements
        run: |
          isort . --check --diff


  test:
    needs: linter
    runs-on: ubuntu-latest
    if: github.event_name == 'push'
    strategy:
      matrix:
        python: ["3.6", "3.7"]

    steps:
      - uses: actions/checkout@v2

      - name: Use Python ${{ matrix.python }}
        uses: actions/setup-python@v1
        with:
          python-version: ${{ matrix.python }}

      - name: Install Python dependencies
        run: |
          python -m pip install --upgrade pip
          pip install -r requirements-dev.txt
          pip install -r infra/requirements.txt

      - name: Run unit tests
        run: |
          pytest tests/


  test-infra:
    needs: [linter, test]
    runs-on: ubuntu-latest
    if: github.event_name == 'push'
    strategy:
      matrix:
        python: ["3.6"]

    steps:
      - uses: actions/checkout@v2

      - name: Use Python ${{ matrix.python }}
        uses: actions/setup-python@v1
        with:
          python-version: ${{ matrix.python }}

      - name: Install Python dependencies
        run: |
          python -m pip install --upgrade pip
          pip install -r requirements-dev.txt
          pip install -r infra/requirements.txt

      - name: Use Node.js 12.x for CDK deployment
        uses: actions/setup-node@v2.1.1
        with:
          node-version: "12.x"
          registry-url: https://registry.npmjs.org

      - name: Install AWS CDK
        run: npm install -g aws-cdk

      - name: Print CDK version
        run: cdk --version

      - name: Configure AWS credentials
        uses: aws-actions/configure-aws-credentials@v1
        with:
          aws-access-key-id: ${{ secrets.AWS_ACCESS_KEY_ID }}
          aws-secret-access-key: ${{ secrets.AWS_SECRET_ACCESS_KEY }}
          aws-region: ap-southeast-2
          mask-aws-account-id: true
          role-to-assume: ${{ secrets.AWS_ASSUME_ROLE_NON_PROD }}

      - name: Set unique deployment environment type variable
        run: |
          DEPLOY_ENV=ci$(date +%s)
          echo ::set-env name=DEPLOY_ENV::"$DEPLOY_ENV"

      - name: Deploy AWS stack for testing
        run: |
          cdk bootstrap aws://unknown-account/ap-southeast-2
          cdk deploy --require-approval never geospatial-data-lake
        working-directory: infra

      - name: Run AWS infra tests
        run: |
          pytest infra/tests/

      - name: Destroy AWS stack used for testing
        run: |
          cdk destroy --force geospatial-data-lake
        working-directory: infra


  deploy:
    needs: [linter, test, test-infra]
    runs-on: ubuntu-latest
    if: github.event_name == 'push' && (github.ref == 'refs/heads/master' || startsWith(github.ref, 'release'))
    strategy:
      matrix:
        python: ["3.6"]

    steps:
      - uses: actions/checkout@v2

      - name: Use Python ${{ matrix.python }}
        uses: actions/setup-python@v1
        with:
          python-version: ${{ matrix.python }}

      - name: Install Python dependencies
        run: |
          python -m pip install --upgrade pip
          pip install -r requirements-dev.txt
          pip install -r infra/requirements.txt

      - name: Use Node.js 12.x for CDK deployment
        uses: actions/setup-node@v2.1.1
        with:
          node-version: "12.x"
          registry-url: https://registry.npmjs.org

      - name: Install AWS CDK
        run: npm install -g aws-cdk

      - name: Print CDK version
        run: cdk --version

      # NONPROD DEPLOYMENT
      - name: (NonProd) Configure AWS credentials
        if: github.ref == 'refs/heads/master' && github.repository == 'linz/geospatial-data-lake'
        uses: aws-actions/configure-aws-credentials@v1
        with:
          aws-access-key-id: ${{ secrets.AWS_ACCESS_KEY_ID }}
          aws-secret-access-key: ${{ secrets.AWS_SECRET_ACCESS_KEY }}
          aws-region: ap-southeast-2
          mask-aws-account-id: true
          role-to-assume: ${{ secrets.AWS_ASSUME_ROLE_NON_PROD }}

      - name: (NonProd) Deploy AWS stack
        if: github.ref == 'refs/heads/master' && github.repository == 'linz/geospatial-data-lake'
<<<<<<< HEAD
        run: DEPLOY_ENV=nonprod cdk deploy geospatial-data-lake
=======
        run: |
          cdk bootstrap aws://unknown-account/ap-southeast-2
          ENVIRONMENT_TYPE=nonprod cdk deploy --require-approval never geospatial-data-lake
>>>>>>> 3c959c16
        working-directory: infra

      # PROD DEPLOYMENT
      - name: (Prod) Configure AWS credentials
        if: startsWith(github.ref, 'release') && github.repository == 'linz/geospatial-data-lake'
        uses: aws-actions/configure-aws-credentials@v1
        with:
          aws-access-key-id: ${{ secrets.AWS_ACCESS_KEY_ID }}
          aws-secret-access-key: ${{ secrets.AWS_SECRET_ACCESS_KEY }}
          aws-region: ap-southeast-2
          mask-aws-account-id: true
          role-to-assume: ${{ secrets.AWS_ASSUME_ROLE_PROD }}

      - name: (Prod) Deploy AWS stack
        if: startsWith(github.ref, 'release') && github.repository == 'linz/geospatial-data-lake'
<<<<<<< HEAD
        run: DEPLOY_ENV=prod cdk deploy geospatial-data-lake
=======
        run: |
          cdk bootstrap aws://unknown-account/ap-southeast-2
          ENVIRONMENT_TYPE=prod cdk deploy --require-approval never geospatial-data-lake
>>>>>>> 3c959c16
        working-directory: infra<|MERGE_RESOLUTION|>--- conflicted
+++ resolved
@@ -185,13 +185,9 @@
 
       - name: (NonProd) Deploy AWS stack
         if: github.ref == 'refs/heads/master' && github.repository == 'linz/geospatial-data-lake'
-<<<<<<< HEAD
-        run: DEPLOY_ENV=nonprod cdk deploy geospatial-data-lake
-=======
         run: |
           cdk bootstrap aws://unknown-account/ap-southeast-2
-          ENVIRONMENT_TYPE=nonprod cdk deploy --require-approval never geospatial-data-lake
->>>>>>> 3c959c16
+          DEPLOY_ENV=nonprod cdk deploy --require-approval never geospatial-data-lake
         working-directory: infra
 
       # PROD DEPLOYMENT
@@ -207,11 +203,7 @@
 
       - name: (Prod) Deploy AWS stack
         if: startsWith(github.ref, 'release') && github.repository == 'linz/geospatial-data-lake'
-<<<<<<< HEAD
-        run: DEPLOY_ENV=prod cdk deploy geospatial-data-lake
-=======
         run: |
           cdk bootstrap aws://unknown-account/ap-southeast-2
-          ENVIRONMENT_TYPE=prod cdk deploy --require-approval never geospatial-data-lake
->>>>>>> 3c959c16
+          DEPLOY_ENV=prod cdk deploy --require-approval never geospatial-data-lake
         working-directory: infra